[tool.isort]
profile = "black"
known_first_party = ["boiling_learning"]
multi_line_output = 3
line_length = 99
float_to_top = true
remove_redundant_aliases = true

[tool.unimport]
gitignore = true
ignore_init = true
include_star_import = true
remove = true
requirements = true

[tool.black]
include = '\.py|\.pyi|\.ipynb$'
line-length = 99
skip-string-normalization = true
target-version = ['py37']

[tool.mypy]
mypy_path = "./typings"
follow_imports = "normal"
check_untyped_defs = true
disallow_any_generics = true
disallow_incomplete_defs = true
disallow_subclassing_any = true
disallow_untyped_calls = true
disallow_untyped_decorators = true
disallow_untyped_defs = true
ignore_missing_imports = true
no_implicit_optional = true
show_error_codes = true
strict = true
strict_equality = true
warn_redundant_casts = true
warn_return_any = true
warn_unreachable = true
warn_unused_configs = true
warn_unused_ignores = true
plugins = [
	# "numpy.typing.mypy_plugin",
	"tinydb.mypy_plugin",
	"dataclassy.mypy"
]

[tool.commitizen]
tag_format = "v$major.$minor.$patch$prerelease"
update_changelog_on_bump = true
version = "0.17.25"
version_files = [
	"VERSION",
	"pyproject.toml:version"
]

[tool.poetry]
name = "boiling-learning"
version = "0.17.25"
description = "Deep learning models for phase-change quantification and classification."
authors = ["Ruan Comelli <ruancomelli@gmail.com>"]
readme = "README.md"
repository = "https://github.com/ruancomelli/boiling-learning"
documentation = "https://github.com/ruancomelli/boiling_learning/blob/main/README.md"
keywords = [
	"python",
	"machine-learning",
	"deep-learning",
	"tensorflow",
	"phase-change"
]
classifiers = [
	"Development Status :: 2 - Pre-Alpha",
	"Intended Audience :: Developers",
	"Intended Audience :: Manufacturing",
	"Intended Audience :: Financial and Insurance Industry",
	"Operating System :: OS Independent",
	"Topic :: Scientific/Engineering",
	"Topic :: Scientific/Engineering :: Image Processing",
	"Topic :: Scientific/Engineering :: Image Recognition",
	"Topic :: Scientific/Engineering :: Physics",
]

[tool.poetry.dependencies]
python = "~=3.9.0"
aioredis = "^1.3.0"
bidict = "^0.21"
bokeh = "^2.3"
dataclassy = "^0.8"
decorator = "^5.0.9"
frozendict = "^1.2"
funcy = "^1.15"
gspread = "^4.0.1"
h5py = "^3.0"
imageio = "2.4.1"
importlib-metadata = "^4.5"
ipywidgets = "^7.6"
json-tricks = "^3.15"
lazy = "^1.4"
matplotlib = "^3.3"
more-itertools = ">=8.11.0"
nidaqmx = "^0.5.7"
numpy = "^1.19.5"
oauth2client = "^4.1.3"
opencv-python = "^4.5.1.48"
parse = "^1.19.0"
PIMS = "^0.5"
Pint = "^0.16.1"
plum-dispatch = "^1.0.0"
scikit-image = "^0.19"
scikit-learn = "^1.0"
scipy = "^1.6"
semver = "^2.13"
sortedcontainers = "^2.3.0"
tensorflow-addons = "^0.15.0"
tinydb = "^4.0.0"
typeguard = "^2.11.1"
typing-extensions = "^3.7.4"
yogadl = "^0.1.4"
modin = {extras = ["ray"], version = "^0.11.1"}
seaborn = "^0.11.2"
tensorflow = "^2.7.0"
slicerator = "^1.0.0"
albumentations = "^1.1.0"
classes = "^0.4.0"
tinydb-smartcache = "^2.0.0"
python-dotenv = "^0.19.2"
iteround = "^1.0.3"
<<<<<<< HEAD
phantom-types = "^0.13.1"
pyqtgraph = "^0.12.3"
PyQt6 = "^6.2.2"
=======
phantom-types = "^0.14.0"
>>>>>>> d9c34f4e

[tool.poetry.dev-dependencies]
autoflake = "1.4"
black = "21.4b0"
commitizen = "2.20.1"
coverage = "5.5"
flake8 = "3.9.2"
isort = {version = "5.9.3", extras = ["requirements_deprecated_finder"]}
pre-commit = "2.15.0"
pytest = "6.2.5"
tox = "3.24.4"
unimport = "0.9.2"
pylint = "^2.10.2"
mypy = ">=0.930"
types-decorator = "^5.1.2"
types-frozendict = "^2.0.1"
types-PyYAML = "^6.0.1"
vulture = "^2.3"

[tool.poetry.urls]
"Bug Tracker" = "https://github.com/python-poetry/poetry/issues"

[build-system]
requires = ["poetry-core>=1.0.0"]
build-backend = "poetry.core.masonry.api"<|MERGE_RESOLUTION|>--- conflicted
+++ resolved
@@ -126,13 +126,9 @@
 tinydb-smartcache = "^2.0.0"
 python-dotenv = "^0.19.2"
 iteround = "^1.0.3"
-<<<<<<< HEAD
-phantom-types = "^0.13.1"
 pyqtgraph = "^0.12.3"
 PyQt6 = "^6.2.2"
-=======
 phantom-types = "^0.14.0"
->>>>>>> d9c34f4e
 
 [tool.poetry.dev-dependencies]
 autoflake = "1.4"
